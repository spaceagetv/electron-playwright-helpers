/**
 * Example Playwright script for Electron
 * showing/testing various API features
 * in both renderer and main processes
 */

import { expect, test } from '@playwright/test'

// We're importing the library from the root of the project,
// but if you use this in your own project, you should
// import from 'electron-playwright-helpers'
import {
  addTimeout,
  clickMenuItem,
  clickMenuItemById,
  findLatestBuild,
  findMenuItem,
  getApplicationMenu,
  getMenuItemAttribute,
  getMenuItemById,
  ipcMainCallFirstListener,
  ipcMainEmit,
  ipcMainInvokeHandler,
  ipcRendererCallFirstListener,
  ipcRendererEmit,
  ipcRendererInvoke,
  ipcRendererSend,
  isSerializedNativeImageSuccess,
  isSerializedNativeImageError,
  parseElectronApp,
  retryUntilTruthy,
  stubDialog,
  waitForMenuItemStatus,
} from '../../src' // <-- replace with 'electron-playwright-helpers'

import { Page, _electron as electron } from '../../node_modules/playwright-core' // <-- replace with 'playwright-core'
import { getApp, setApp } from './app-manager'

export function latestPage(): Page | undefined {
  const windows = getApp()?.windows()
  return windows?.[windows.length - 1]
}

test.beforeAll(async () => {
  // find the latest build in the out directory
  const latestBuild = findLatestBuild()
  expect(latestBuild).toBeTruthy()

  // parse the directory and find paths and other info
  const appInfo = parseElectronApp(latestBuild)

  // a little testing of parseElectronApp()
  // for testing electron-playwright-helpers... you probably won't need this in your own tests
  // --------- >8 cut here -------------------
  expect(appInfo).toBeTruthy()
  expect(appInfo.arch).toBeTruthy()
  expect(appInfo.arch).toBe(process.arch)
  expect(appInfo.asar).toBe(true)
  expect(appInfo.executable).toBeTruthy()
  expect(appInfo.main).toBeTruthy()
  expect(appInfo.name).toBe('electron-playwright-helpers-example')
  expect(appInfo.packageJson).toBeTruthy()
  expect(appInfo.packageJson.name).toBe('electron-playwright-helpers-example')
  expect(appInfo.platform).toBeTruthy()
  expect(appInfo.platform).toBe(process.platform)
  expect(appInfo.resourcesDir).toBeTruthy()
  // --------- >8 cut here -------------------

  // set the CI environment variable to true
  process.env.CI = 'e2e'
  const electronApp = await electron.launch({
    args: [
      appInfo.main,
      '--no-sandbox',
      '--disable-dev-shm-usage',
      '--disable-gpu-sandbox',
    ],
    executablePath: appInfo.executable,
  })
  electronApp.on('console', (msg) => {
    console.log(msg.text())
  })
  setApp(electronApp)
  electronApp.on('window', async (page) => {
    const filename = page.url()?.split('/').pop()
    console.log(`Window opened: ${filename}`)

    // capture errors
    page.on('pageerror', (error) => {
      console.error(error)
    })
    // capture console messages
    page.on('console', (msg) => {
      console.log(msg.text())
    })
  })
})

test.afterAll(() => {
  getApp()?.close()
})

test('renders the first page', async () => {
  const page = await getApp().firstWindow()
  await page.waitForSelector('h1')
  const text = await page.$eval('h1', (el) => el.textContent)
  expect(text).toBe('Hello World!')
  const title = await page.title()
  expect(title).toBe('Window 1')
})

test(`"create new window" button exists`, async () => {
  const page = latestPage()
  if (!page) {
    throw new Error('No page found')
  }
  expect(await page.$('#new-window')).toBeTruthy()
})

test('click the button to open new window', async () => {
  const page = latestPage()
  if (!page) {
    throw new Error('No page found')
  }
  await page.click('#new-window')
  const newPage = await getApp().waitForEvent('window')
  expect(newPage).toBeTruthy()
})

test('window 2 has correct title', async () => {
  const page = latestPage()
  if (!page) {
    throw new Error('No page found')
  }
  const title = await page.title()
  expect(title).toBe('Window 2')
})

test('trigger IPC listener via main process', async () => {
  const electronApp = getApp()
  electronApp.evaluate(({ ipcMain }) => {
    ipcMain.emit('new-window')
  })
  const newPage = await electronApp.waitForEvent('window')
  expect(newPage).toBeTruthy()
  expect(await newPage.title()).toBe('Window 3')
})

test('send IPC message from renderer', async () => {
  const page = latestPage()
  if (!page) {
    throw new Error('No page found')
  }
  // evaluate this script in render process
  // requires webPreferences.nodeIntegration true and contextIsolation false
  await ipcRendererSend(page, 'new-window')
  const newPage = await getApp().waitForEvent('window')
  expect(newPage).toBeTruthy()
  expect(await newPage.title()).toBe('Window 4')
})

test('send an ipcRenderer.invoke() message and receive result', async () => {
  const page = latestPage()
  if (!page) {
    throw new Error('No page found')
  }
  // evaluate this script in RENDERER process and collect the result
  const result = await ipcRendererInvoke(page, 'how-many-windows')
  expect(result).toBe(4)
})

test('get data from a ipcMain.handle() function in main', async () => {
  const page = latestPage()
  if (!page) {
    throw new Error('No page found')
  }
  // evaluate this script in MAIN process and collect the result
  const result = await ipcMainInvokeHandler(getApp(), 'how-many-windows')
  expect(result).toBe(4)
})

test('error when calling a non-existent ipcMain.handle() channel', async () => {
  const page = latestPage()
  if (!page) {
    throw new Error('No page found')
  }
  // await expect(
  //   ipcMainInvokeHandler(getApp(), 'non-existent-channel')
  // ).rejects.toThrow()
  try {
    await ipcMainInvokeHandler(getApp(), 'non-existent-channel')
  } catch (error) {
    expect(error).toBeInstanceOf(Error)
    expect((error as Error).message).toContain(`No ipcMain handler registered`)
  }
})

test('receive synchronous data via ipcRendererCallFirstListener()', async () => {
  const page = latestPage()
  if (!page) {
    throw new Error('No page found')
  }
  const data = await ipcRendererCallFirstListener(page, 'get-synchronous-data')
  expect(data).toBe('Synchronous Data')
})

test('receive asynchronous data via ipcRendererCallFirstListener()', async () => {
  const page = latestPage()
  if (!page) {
    throw new Error('No page found')
  }
  const data = await ipcRendererCallFirstListener(page, 'get-asynchronous-data')
  expect(data).toBe('Asynchronous Data')
})

test('receive asynchronous data via addTimeout(`ipcRendererCallFirstListener`)', async () => {
  const page = latestPage()
  if (!page) {
    throw new Error('No page found')
  }
  const data = await addTimeout(
    'ipcRendererCallFirstListener',
    3000,
    'timeout for ipcRendererCallFirstListener()',
    page,
    'get-asynchronous-data',
    [],
    3000
  )
  expect(data).toBe('Asynchronous Data')
})

test('throw error via ipcRendererCallFirstListener with bogus channel', async () => {
  const page = latestPage()
  if (!page) {
    throw new Error('No page found')
  }
  try {
    await ipcRendererCallFirstListener(page, 'bogus-channel')
      .then(() => {
        throw new Error(
          'ipcRendererCallFirstListener should have thrown an error'
        )
      })
      .catch((err) => {
        expect(err).toBeInstanceOf(Error)
        expect((err as Error).message).toContain(
          `No ipcRenderer listeners for 'bogus-channel'`
        )
      })
  } catch (error) {
    console.log(JSON.stringify(error))
  }
})

test('throw error via ipcRendererCallFirstListener with bogus page', async () => {
  const page = {} as Page
  try {
    await ipcRendererCallFirstListener(page, 'get-asynchronous-data')
    throw new Error('ipcRendererCallFirstListener should have thrown an error')
  } catch (error) {
    console.log(JSON.stringify(error))
  }
})

test('send an ipcRendererEmit.emit() message and expect element to appear', async () => {
  const page = latestPage()
  if (!page) {
    throw new Error('No page found')
  }
  // evaluate this script in RENDERER process
  await ipcRendererEmit(page, 'add-message', 'Goodbye World!', 'message-1')
  const locator = page.locator('#message-1')
  await locator.waitFor({ state: 'attached' })
  const text = await locator.textContent()
  expect(text).toBe('Goodbye World!')
  expect(await locator.isVisible()).toBeTruthy()
})

test('receive synchronous data via ipcMainCallFirstListener()', async () => {
  const data = await ipcMainCallFirstListener(getApp(), 'main-synchronous-data')
  expect(data).toBe('Main Synchronous Data')
})

test('receive asynchronous data via ipcMainCallFirstListener()', async () => {
  const data = await ipcMainCallFirstListener(
    getApp(),
    'main-asynchronous-data'
  )
  expect(data).toBe('Main Asynchronous Data')
})

test('send an ipcMainEmit.emit() message and expect window to open', async () => {
  const electronApp = getApp()
  // evaluate this script in MAIN process
  const [newPage] = await Promise.all([
    electronApp.waitForEvent('window'),
    ipcMainEmit(electronApp, 'new-window'),
  ])
  expect(newPage).toBeTruthy()
  expect(await newPage.title()).toBe('Window 5')
})

test('get the entire application menu', async () => {
  const electronApp = getApp()
  const menu = await getApplicationMenu(electronApp)
  expect(menu).toBeTruthy()
  if (!menu) return
  expect(menu).toBeTruthy()
  expect(Array.isArray(menu)).toBeTruthy()
  expect(menu.length).toBeGreaterThan(2)
  // to see the whole menu, uncomment this line
  // console.log(JSON.stringify(menu, null, 2))
})

test('find a menu item by id using `findMenuItem()`', async () => {
  const electronApp = getApp()
  const menuItem = await findMenuItem(electronApp, 'id', 'new-window')
  expect(menuItem).toBeTruthy()
  if (!menuItem) return
  expect(menuItem.label).toBe('New Window')
  expect(menuItem.enabled).toBe(true)
})

test('find a menu item by label using `findMenuItem()`', async () => {
  const electronApp = getApp()
  const menuItem = await findMenuItem(electronApp, 'label', 'New Window')
  expect(menuItem).toBeTruthy()
  if (!menuItem) return
  expect(menuItem.id).toBe('new-window')
  expect(menuItem.enabled).toBe(true)
})

test('find a menu item by role using `findMenuItem()`', async () => {
  const electronApp = getApp()
  const menuItem = await findMenuItem(electronApp, 'role', 'zoomIn')
  expect(menuItem).toBeTruthy()
  if (!menuItem) return
  expect(menuItem.enabled).toBe(true)
  expect(menuItem.visible).toBe(true)
  // this will fail in non-English locales
  expect(menuItem.label).toBe('Zoom In')
})

test('select the checkbox menuItem and watch its status change', async () => {
  const electronApp = getApp()
  const checkboxBefore = await getMenuItemById(electronApp, 'checkbox')
  expect(checkboxBefore).toBeTruthy()
  if (!checkboxBefore) return
  expect(checkboxBefore.checked).toBe(false)
  await Promise.all([
    waitForMenuItemStatus(electronApp, 'checkbox', 'checked', true),
    (async () => {
      await new Promise((resolve) => setTimeout(resolve, 1000))
      clickMenuItemById(electronApp, 'checkbox')
    })(),
  ])
  const nowChecked = await getMenuItemAttribute(
    electronApp,
    'checkbox',
    'checked'
  )
  expect(nowChecked).toBe(true)
})

test('select a menu item via the main process', async () => {
  const electronApp = getApp()
  await clickMenuItemById(electronApp, 'new-window')
  const newPage = await electronApp.waitForEvent('window')
  expect(newPage).toBeTruthy()
  expect(await newPage.title()).toBe('Window 6')
})

test('click a menu item by its commandId', async () => {
  const electronApp = getApp()
  const menuItem = await findMenuItem(electronApp, 'id', 'new-window')
  expect(menuItem).toBeTruthy()
  if (!menuItem) return
  await clickMenuItem(electronApp, 'commandId', menuItem.commandId)
  const newPage = await electronApp.waitForEvent('window')
  expect(newPage).toBeTruthy()
  expect(await newPage.title()).toBe('Window 7')
})

test('click a menu item based on its label', async () => {
  const electronApp = getApp()
  await clickMenuItem(electronApp, 'label', 'New Window')
  const newPage = await electronApp.waitForEvent('window')
  expect(newPage).toBeTruthy()
  expect(await newPage.title()).toBe('Window 8')
})

test('dialog.showOpenDialog stubbing', async () => {
  const app = getApp()
  await stubDialog(app, 'showOpenDialog', {
    filePaths: ['/path/to/file.txt'],
    canceled: false,
  })
  // get the currently "opened" file path
  const filePath = await ipcMainInvokeHandler(app, 'get-opened-file')
  expect(filePath).not.toBe('/path/to/file.txt')
  // open a file (and call the mocked dialog)
  await clickMenuItemById(app, 'open-file')
  // get the currently "opened" file path
  const filePath2 = await ipcMainInvokeHandler(app, 'get-opened-file')
  expect(filePath2).toBe('/path/to/file.txt')
})

test('dialog.showMessageBox stubbing', async () => {
  const app = getApp()
  await stubDialog(app, 'showMessageBox', {
    response: 0, // The "Yes" button
  })
  // get the currently "opened" file path
  const response = await ipcMainInvokeHandler(app, 'get-opened-file')
  expect(response).not.toBe('')
  // select the "Close File" menu item, which will call the mocked dialog
  await clickMenuItemById(app, 'close-file')
  // get the currently "opened" file path
  const response2 = await ipcMainInvokeHandler(app, 'get-opened-file')
  expect(response2).toBe('')
})

test('dialog.showSaveDialog stubbing', async () => {
  const app = getApp()
  await stubDialog(app, 'showOpenDialog', {
    filePaths: ['/path/to/file.txt'],
    canceled: false,
  })
  // open a file (and call the mocked dialog)
  await clickMenuItemById(app, 'open-file')
  // get the currently "opened" file path
  const filePath = await ipcMainInvokeHandler(app, 'get-opened-file')
  expect(filePath).not.toBe('/path/to/new-saved-file.txt')

  await stubDialog(app, 'showSaveDialog', {
    filePath: '/path/to/new-saved-file.txt',
  })
  // select the "Save File" menu item, which will call the mocked dialog
  // no dialog should appear, but the file path should be updated
  await clickMenuItemById(app, 'save-file')

  // get the currently "opened" file path
  const filePath2 = await ipcMainInvokeHandler(app, 'get-opened-file')
  expect(filePath2).toBe('/path/to/new-saved-file.txt')
})

<<<<<<< HEAD
test.describe('retryUntilTruthy()', () => {
  test('retryUntilTruthy() returns true', async () => {
    const page = latestPage()
    if (!page) {
      throw new Error('No page found')
    }
    const result = await retryUntilTruthy(() =>
      page.evaluate(() => document.getElementById('new-window'))
    )
    expect(result).toBeTruthy()
  })

  test('retryUntilTruthy() timeout when returning false', async () => {
    const page = latestPage()
    if (!page) {
      throw new Error('No page found')
    }
    await expect(
      retryUntilTruthy(
        () =>
          page.evaluate(() => document.getElementById('non-existent-element')),
        { timeout: 500 }
      )
    ).rejects.toThrow('Timeout after 500ms')
  })

  test('retryUntilTruthy() return truthy after a few iterations', async () => {
    const page = latestPage()
    if (!page) {
      throw new Error('No page found')
    }
    await expect(
      retryUntilTruthy(() =>
        page.evaluate(() => {
          const w = window as Window & { counter?: number }
          if (!w.counter) {
            w.counter = 0
          }
          w.counter++
          return w.counter > 3
        })
      )
    ).resolves.toBeTruthy()
  })
})

test('stress test: run electronApp.evaluate()', async () => {
  test.setTimeout(60000)
  const app = getApp()
  const iterations = 10000
  const startTime = Date.now()
  for (let i = 0; i < iterations; i++) {
    const displays = await app.evaluate(({ screen }) => screen.getAllDisplays())
    expect(displays).toBeTruthy()
    expect(displays.length).toBeGreaterThan(0)
  }
  console.log(`${iterations} iterations took ${Date.now() - startTime}ms`)
=======
test('skull menu item with nativeImage is properly serialized', async () => {
  const electronApp = getApp()

  // Get the skull menu item by ID
  const skullMenuItem = await getMenuItemById(electronApp, 'skull-menu-item')
  expect(skullMenuItem).toBeTruthy()
  if (!skullMenuItem) return

  // Check basic properties
  expect(skullMenuItem.label).toBe('Skull')
  expect(skullMenuItem.id).toBe('skull-menu-item')

  // Check that the nativeImage icon is properly serialized
  expect(skullMenuItem.icon).toBeTruthy()
  if (skullMenuItem.icon && typeof skullMenuItem.icon === 'object') {
    const iconData = skullMenuItem.icon
    expect(iconData.type).toBe('NativeImage')
    // Should have either a dataURL or an error message
    if (isSerializedNativeImageSuccess(iconData)) {
      // Success case - has dataURL, size, and isEmpty
      expect(iconData.dataURL).toBeTruthy()
      expect(iconData.dataURL).toMatch(/^data:image\//)
      expect(iconData.size).toBeTruthy()
      expect(typeof iconData.isEmpty).toBe('boolean')
      expect(iconData.isEmpty).toBe(false)
    } else if (isSerializedNativeImageError(iconData)) {
      // Error case - has error message
      expect(iconData.error).toBeTruthy()
      expect(typeof iconData.error).toBe('string')
    }
  }
})

test('click skull menu item', async () => {
  const electronApp = getApp()
  // This should work without throwing an error
  await clickMenuItemById(electronApp, 'skull-menu-item')
  // The click just logs to console, so we just verify it doesn't throw
>>>>>>> 1dc3dce3
})<|MERGE_RESOLUTION|>--- conflicted
+++ resolved
@@ -445,65 +445,6 @@
   expect(filePath2).toBe('/path/to/new-saved-file.txt')
 })
 
-<<<<<<< HEAD
-test.describe('retryUntilTruthy()', () => {
-  test('retryUntilTruthy() returns true', async () => {
-    const page = latestPage()
-    if (!page) {
-      throw new Error('No page found')
-    }
-    const result = await retryUntilTruthy(() =>
-      page.evaluate(() => document.getElementById('new-window'))
-    )
-    expect(result).toBeTruthy()
-  })
-
-  test('retryUntilTruthy() timeout when returning false', async () => {
-    const page = latestPage()
-    if (!page) {
-      throw new Error('No page found')
-    }
-    await expect(
-      retryUntilTruthy(
-        () =>
-          page.evaluate(() => document.getElementById('non-existent-element')),
-        { timeout: 500 }
-      )
-    ).rejects.toThrow('Timeout after 500ms')
-  })
-
-  test('retryUntilTruthy() return truthy after a few iterations', async () => {
-    const page = latestPage()
-    if (!page) {
-      throw new Error('No page found')
-    }
-    await expect(
-      retryUntilTruthy(() =>
-        page.evaluate(() => {
-          const w = window as Window & { counter?: number }
-          if (!w.counter) {
-            w.counter = 0
-          }
-          w.counter++
-          return w.counter > 3
-        })
-      )
-    ).resolves.toBeTruthy()
-  })
-})
-
-test('stress test: run electronApp.evaluate()', async () => {
-  test.setTimeout(60000)
-  const app = getApp()
-  const iterations = 10000
-  const startTime = Date.now()
-  for (let i = 0; i < iterations; i++) {
-    const displays = await app.evaluate(({ screen }) => screen.getAllDisplays())
-    expect(displays).toBeTruthy()
-    expect(displays.length).toBeGreaterThan(0)
-  }
-  console.log(`${iterations} iterations took ${Date.now() - startTime}ms`)
-=======
 test('skull menu item with nativeImage is properly serialized', async () => {
   const electronApp = getApp()
 
@@ -542,5 +483,63 @@
   // This should work without throwing an error
   await clickMenuItemById(electronApp, 'skull-menu-item')
   // The click just logs to console, so we just verify it doesn't throw
->>>>>>> 1dc3dce3
+})
+
+test.describe('retryUntilTruthy()', () => {
+  test('retryUntilTruthy() returns true', async () => {
+    const page = latestPage()
+    if (!page) {
+      throw new Error('No page found')
+    }
+    const result = await retryUntilTruthy(() =>
+      page.evaluate(() => document.getElementById('new-window'))
+    )
+    expect(result).toBeTruthy()
+  })
+
+  test('retryUntilTruthy() timeout when returning false', async () => {
+    const page = latestPage()
+    if (!page) {
+      throw new Error('No page found')
+    }
+    await expect(
+      retryUntilTruthy(
+        () =>
+          page.evaluate(() => document.getElementById('non-existent-element')),
+        { timeout: 500 }
+      )
+    ).rejects.toThrow('Timeout after 500ms')
+  })
+
+  test('retryUntilTruthy() return truthy after a few iterations', async () => {
+    const page = latestPage()
+    if (!page) {
+      throw new Error('No page found')
+    }
+    await expect(
+      retryUntilTruthy(() =>
+        page.evaluate(() => {
+          const w = window as Window & { counter?: number }
+          if (!w.counter) {
+            w.counter = 0
+          }
+          w.counter++
+          return w.counter > 3
+        })
+      )
+    ).resolves.toBeTruthy()
+  })
+})
+
+test('stress test: run electronApp.evaluate()', async () => {
+  test.setTimeout(60000)
+  const app = getApp()
+  const iterations = 10000
+  const startTime = Date.now()
+  for (let i = 0; i < iterations; i++) {
+    const displays = await app.evaluate(({ screen }) => screen.getAllDisplays())
+    expect(displays).toBeTruthy()
+    expect(displays.length).toBeGreaterThan(0)
+  }
+  console.log(`${iterations} iterations took ${Date.now() - startTime}ms`)
 })
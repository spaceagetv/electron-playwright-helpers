--- conflicted
+++ resolved
@@ -12,11 +12,7 @@
     strategy:
       fail-fast: false
       matrix:
-<<<<<<< HEAD
-        node_version: [18, 20]
-=======
         node_version: [18, 20, 22]
->>>>>>> 1dc3dce3
         os: [ubuntu-latest, windows-latest]
         include:
           - os: ubuntu-latest
